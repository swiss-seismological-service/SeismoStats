--- conflicted
+++ resolved
@@ -60,7 +60,6 @@
 
         mag_diffs = -np.ones(len(self.magnitudes) - 1) * self.delta_m
 
-<<<<<<< HEAD
         idx_next_larger = find_next_larger(
             self.magnitudes, self.delta_m, self.dmc)
         mag_diffs = self.magnitudes[idx_next_larger] - self.magnitudes
@@ -71,28 +70,6 @@
         if self.weights is not None:
             weights = self.weights[idx_next_larger]
             self.weights = weights[~idx_no_next]
-=======
-        if self.weights is not None:
-            weights_pos = np.ones_like(mag_diffs)
-
-        for ii in range(len(self.magnitudes) - 1):
-            for jj in range(ii + 1, len(self.magnitudes)):
-                mag_diff_loop = self.magnitudes[jj] - self.magnitudes[ii]
-                if mag_diff_loop > self.dmc - self.delta_m / 2:
-                    mag_diffs[ii] = mag_diff_loop
-                    if self.weights is not None:
-                        # use weight of second earthquake of a difference
-                        weights_pos[ii] = self.weights[jj]
-                    break
-
-        # only take the values where the next earthquake is larger
-        is_larger = mag_diffs > -self.delta_m / 2
-
-        if self.weights is not None:
-            self.weights = weights_pos[is_larger]
-
-        self.magnitudes = abs(mag_diffs[is_larger])
->>>>>>> de35ac07
 
         classic_estimator = ClassicBValueEstimator()
 
