--- conflicted
+++ resolved
@@ -9,15 +9,7 @@
 
 from seismostats.analysis.estimate_beta import estimate_b
 from seismostats.utils.binning import bin_to_precision, get_fmd
-<<<<<<< HEAD
-from seismostats.utils.simulate_distributions import (
-    simulated_magnitudes_binned,
-)
-from seismostats.utils._config import get_option
-=======
-from seismostats.utils.simulate_distributions import \
-    simulate_magnitudes_binned
->>>>>>> ef0c7331
+from seismostats.utils.simulate_distributions import simulate_magnitudes_binned
 
 
 def cdf_discrete_GR(
@@ -134,11 +126,7 @@
     )
 
     for ii in range(n):
-<<<<<<< HEAD
-        simulated = simulated_all[n_sample * ii : n_sample * (ii + 1)]
-=======
-        simulated = simulate_all[n_sample * ii: n_sample * (ii + 1)]
->>>>>>> ef0c7331
+        simulated = simulate_all[n_sample * ii : n_sample * (ii + 1)]
         _, y_th = cdf_discrete_GR(simulated, mc=mc, delta_m=delta_m, beta=beta)
         _, y_emp = empirical_cdf(simulated)
 
