[metadata]
name = catalog-tools
version = 0.1
description = Best Catalog Tools
license = GNU AFFERO GENERAL PUBLIC LICENSE

[options]
python_requires = >=3.8
packages = find:
install_requires =
    matplotlib
    numpy
    pandas
<<<<<<< HEAD
    shapely==1.7.1

=======
    obspy
    geopandas
    cartopy 
    notebook
>>>>>>> 729ae309
[options.packages.find]
include=catalog_tools*

[options.extras_require]
dev =
    autopep8
    flake8
    pytest
    pytest-cov
    tox<|MERGE_RESOLUTION|>--- conflicted
+++ resolved
@@ -11,15 +11,12 @@
     matplotlib
     numpy
     pandas
-<<<<<<< HEAD
     shapely==1.7.1
-
-=======
     obspy
     geopandas
     cartopy 
     notebook
->>>>>>> 729ae309
+
 [options.packages.find]
 include=catalog_tools*
 
