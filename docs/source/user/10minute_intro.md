# 10 Minutes to SeismoStats 

Welcome to a quick overview of **SeismoStats** — a Python package which is designed to simplify the analysis of seismic catalogs and to provide a foundation for more advanced seismicity studies.

This overview introduces the core features of SeismoStats, with a focus on three primary analysis goals:

<<<<<<< HEAD
- **Magnitude of completeness** estimations 
- **b-value** calculation  
- **a-value** estimation  
 
=======
- **Magnitude of completeness** estimations
- **b-value** calculation  
- **a-value** estimation   
>>>>>>> a23690a0

Additionally, we demonstrate how to easily visualize your data and explore key features of your catalog.

---

A central feature of **SeismoStats** is the {ref}`Catalog <reference/formats/catalog:Catalog>` object, which offers a quick and flexible way to get started. It is built on top of a `pandas.DataFrame`, meaning all standard pandas methods are available and fully supported. For more information on the pandas data structure and built-in methods refer to the [pandas User Guide](https://pandas.pydata.org/docs/user_guide/index.html 'pandas User Guide'). 

The Catalog class allows for easy storage, organization, and analysis of event data (e.g., magnitudes, event times). It includes:

- *Attributes*: These include the catalog data (such as magnitudes and event times), as well as additional parameters used in the analysis. These parameters can either be user-defined or estimated using SeismoStats' built-in methods.

- *Methods*: Tools for visualization, statistical analysis, and data conversion.

Importantly, many methods both **use** and **update** the catalog's properties and data. This architecture is illustrated below:

<figure>
  <img src="../_static/catalog_class.png" alt="Alt text" width="500"/>
  <figcaption>Figure 1: Overview on catalog class.</figcaption>
</figure>

All methods available through the `Catalog` object can also be used independently, outside the catalog structure. In this case, you can pass a `numpy` array of magnitudes directly to the respective functions for analysis.
For a brief example, see the {ref}`section below</user/10minute_intro.md#Estimating-the-b-value>` or refer to the detailed guides on estimating the {ref}`b-value</user/estimate_b.md>`, {ref}`a-value</user/estimate_a.md>` or {ref}`magnitude of completeness</user/estimate_mc.md>`. 
## 1 Creating a Catalog

Catalogs can be created in multiple ways:

- `pandas.DataFrame`  
- Python dictionaries
- Existing catalogs in **QuakeML**, **OpenQuake** or **CSV** formats

and each possibility is described in the {ref}`Catalog guide </user/catalogs.md>`.

You can also fetch earthquake data directly from FDSN servers such as **EIDA** and **USGS** using the built-in FDSN client, as shown in the example below.


> **Note:** Your catalog must include a `magnitude` column. For full functionality (especially plotting and analysis), it is recommended to also include `time`, `latitude`, `longitude`, and `depth`.


### 1.1 Example: Downloading a catalog from a FDSN-Server
<<<<<<< HEAD
Data servers often impose limits on the number of events returned per request. If too much data is requested at once, you may encounter a `TimeOut` Error. To avoid this, use the `batch_size` argument,  to limit the number of events retrieved per request. 
=======
Since for some server, downloads are limited to a maximum number of events per request, you can use the batch download option for larger datasets. This method downloads the data in subsets of events based on the specified `batch_size`.
>>>>>>> a23690a0
```python
>>> from seismostats.catalogs.client import FDSNWSEventClient
>>> from seismostats import Catalog
>>> import pandas as pd

>>> # Define time range and region of interest
>>> start_time = pd.to_datetime('2020/01/01')
>>> end_time = pd.to_datetime('2022/01/01')

>>> min_longitude = 5
>>> max_longitude = 11
>>> min_latitude = 45
>>> max_latitude = 48

>>> min_magnitude = 0.5
>>> url = 'http://eida.ethz.ch/fdsnws/event/1/query'
>>> client = FDSNWSEventClient(url)

>>> # Download events
>>> df = client.get_events(
...     start_time=start_time,
...     end_time=end_time,
...     min_magnitude=min_magnitude,
...     min_longitude=min_longitude,
...     max_longitude=max_longitude,
...     min_latitude=min_latitude,
...     max_latitude=max_latitude,
...     batch_size=1000)

>>> # Create catalog and preview entries
>>> cat.head()
  event_type             time                  latitude  longitude      depth evaluationmode  magnitude magnitude_type  magnitude_MLhc  magnitude_MLh
0  earthquake  2021-12-30 07:43:14.681975   46.051445   7.388025  1181.640625        manual   2.510115           MLhc     2.510115344            NaN
1  earthquake  2021-12-30 01:35:37.014056   46.778985   9.476219  9294.921875        manual   1.352086           MLhc     1.352086067            NaN
2  earthquake  2021-12-29 08:48:59.059653   47.779511   7.722354 16307.812500        manual   0.817480           MLhc     0.8174796651           NaN

```

---

## 2 Visualizing the Catalog

The `Catalog` class offers several built-in methods for analyzing and visualizing your seismic data.

These tools allow you to:

- Quickly explore spatial and temporal patterns
- Inspect magnitude distributions
- Generate publication-ready plots with minimal code

Use these methods to gain insights into your catalog before performing more advanced statistical analyses.

```python
>>> # plot the location of the events on a map
>>> cat.plot_in_space(include_map=True)

>>> # plot all available magnitudes over time:
>>> cat.plot_mags_in_time()

>>> # plot the cumulative frequency-magnitude distribution with bin size 0.1
>>> cat.plot_cum_fmd(fmd_bin=0.1)
```
<figure>
  <img src="../_static/catalog_map.png" alt="Alt text" width="500"/>
  <figcaption>Figure 2: Map with Earthquake locations.</figcaption>
</figure>

<figure>
  <img src="../_static/mag_vs_time.png" alt="Alt text" width="500"/>
  <figcaption>Figure 3: Event magnitudes over time.</figcaption>
</figure>

<figure>
  <img src="../_static/cum_fmd_single.png" alt="Alt text" width="500"/>
  <figcaption>Figure 4: Cumulative frequency-magnitude distribution.</figcaption>
</figure>


All available plotting methods are described in more detail in the {ref}`Plotting guide </user/plots.md>`.

---

## 3 First analysis 
Before performing statistical analysis, it's important to bin the magnitudes in your catalog correctly.  
The choice of bin size should reflect the magnitude resolution of your dataset to ensure accurate results.

Proper binning is essential for calculating meaningful b-values, a-values, and the magnitude of completeness.

By using `inplace=True` in the `bin_magnitudes` method, the magnitudes of the catalog object will be replaced by their binned version:

```python
>>> # The magnitudes of the first events of the original catalog
>>> print(cat.magnitude.head())
0    2.510115
1    1.352086
2    0.817480
3    1.252432
4    0.897306
Name: magnitude, dtype: float64

>>> # Now we set delta_m and bin the magnitudes accordingly
>>> cat.delta_m = 0.1
>>> cat.bin_magnitudes(inplace=True)

>>> # Using inplace=True, the magnitudes of the catalog are overwritten by 
>>> # the binned version:
>>> print(cat.magnitude.head())
0    2.5
1    1.4
2    0.8
3    1.3
4    0.9
Name: magnitude, dtype: float64
```

### 3.1 Estimating the Magnitude of Completeness

Seismostats provides three methods to estimate the **magnitude of completeness** ($M_c$) in earthquake catalogs:

- **Maximum Curvature**
- **b-Stability**
- **Kolmogorov-Smirnov (KS) Test**

These methods help assess the quality of your catalog by identifying the lowest magnitude above which events are reliably recorded. More information on the methods can be found in the section {doc}`Magnitude of Completeness<estimate_mc>`.

> **Note:** 
> Calling any of the methods below will overwrite the `Catalog.mc` property with the newly estimated magnitude of completeness.

```python
>>> cat.estimate_mc_maxc(fmd_bin=0.1)
>>> print(cat.mc)
1.0
>>> cat.estimate_mc_b_stability()
>>> print(cat.mc)
1.5
>>> cat.estimate_mc_ks()
>>> print(cat.mc)
2.1
```

### 3.2 Estimating the b-value
The **b-value** in the Gutenberg-Richter law quantifies the relative frequency of large versus small earthquakes in a seismic catalog. 
The most common approach to estimate the b-value is through the **maximum likelihood method**, assuming an exponential distribution of magnitudes. Additional estimation techniques are discussed in the section on {doc}`b-value estimations <estimate_b>`.

Before estimating the b-value, make sure that the properties `Catalog.mc` and `Catalog.delta_m` are set. Alternatively, these parameters can be directly provided when calling `estimate_b`.

You can also estimate the b-value independently of the Catalog object by passing a numpy array of magnitudes to {func}`estimate_b <seismostats.analysis.estimate_b>`.
```python
>>> # Estimate b with the catalog method and the internal attributes
>>> cat.mc = 1.8
>>> cat.delta_m = 0.1
>>> cat.estimate_b()
>>> print(cat.b_value)
1.064816286818266

>>> # Estimate b with the catalog method and additional arguments
>>> cat.estimate_b(delta_m = 0.1, mc=1.8)
>>> print(cat.b_value)
1.064816286818266

>>> # Estimate b independently of the catalog class
>>> from seismostats.analysis import estimate_b
>>> b_value = estimate_b(magnitudes = cat.magnitude, delta_m = 0.1, mc=1.8)
>>> print(b_value)
1.064816286818266
```

### 3.3 Estimating the a-value
The **a-value** of the Gutenberg-Richter law describes the overall earthquake activity in a specific area and time span. It reflects how many events are expected, regardless of their magnitude. Further discussions on the a-value can be found in the section {doc}`a-value estimations <estimate_a>`.

Similar to the b-value estimations, the parameter `Catalog.mc`, `Catalog.delta_m` must be defined beforehand or provided directly as arguments to the a-value estimation method. 
```python
>>> # Estimate a with the catalog method and the internal attributes
>>> cat.estimate_a()
>>> print(cat.a_value)
2.2121876044039577

>>> # Estimate a with the catalog method and additional arguments
>>> cat.estimate_a(delta_m = 0.1, mc=1.8)
>>> print(cat.a_value)
2.2121876044039577
```
<|MERGE_RESOLUTION|>--- conflicted
+++ resolved
@@ -4,16 +4,9 @@
 
 This overview introduces the core features of SeismoStats, with a focus on three primary analysis goals:
 
-<<<<<<< HEAD
-- **Magnitude of completeness** estimations 
+- **Magnitude of completeness** estimations
 - **b-value** calculation  
 - **a-value** estimation  
- 
-=======
-- **Magnitude of completeness** estimations
-- **b-value** calculation  
-- **a-value** estimation   
->>>>>>> a23690a0
 
 Additionally, we demonstrate how to easily visualize your data and explore key features of your catalog.
 
@@ -53,11 +46,8 @@
 
 
 ### 1.1 Example: Downloading a catalog from a FDSN-Server
-<<<<<<< HEAD
 Data servers often impose limits on the number of events returned per request. If too much data is requested at once, you may encounter a `TimeOut` Error. To avoid this, use the `batch_size` argument,  to limit the number of events retrieved per request. 
-=======
-Since for some server, downloads are limited to a maximum number of events per request, you can use the batch download option for larger datasets. This method downloads the data in subsets of events based on the specified `batch_size`.
->>>>>>> a23690a0
+
 ```python
 >>> from seismostats.catalogs.client import FDSNWSEventClient
 >>> from seismostats import Catalog
