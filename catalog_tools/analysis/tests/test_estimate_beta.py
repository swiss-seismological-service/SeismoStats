import numpy as np
import pytest

# import functions to be tested
from catalog_tools.analysis.estimate_beta import (differences, estimate_b_elst,
                                                  estimate_b_laplace,
                                                  estimate_b_tinti,
                                                  estimate_b_utsu,
                                                  estimate_beta_tinti,
                                                  shi_bolt_confidence)
from catalog_tools.utils.binning import bin_to_precision
# import functions from other modules
from catalog_tools.utils.simulate_distributions import simulate_magnitudes
<<<<<<< HEAD
from catalog_tools.utils.binning import bin_to_precision

# import functions to be tested
from catalog_tools.analysis.estimate_beta import\
    estimate_beta_tinti,\
    estimate_b_tinti,\
    estimate_b_utsu,\
    estimate_b_elst,\
    estimate_b_laplace,\
    estimate_b_weichert,\
    differences,\
    shi_bolt_confidence
=======
>>>>>>> 499636fc


def simulate_magnitudes_w_offset(
        n: int, beta: float, mc: float,
        delta_m: float, mag_max: float = None) -> np.ndarray:
    """ This function simulates the magnitudes with the correct offset"""
    mags = simulate_magnitudes(n, beta, mc - delta_m / 2, mag_max)
    if delta_m > 0:
        mags = bin_to_precision(mags, delta_m)
    return mags


@pytest.mark.parametrize(
    "n,beta,mc,delta_m,precision",
    [(1000000, np.log(10), 3, 0, 0.005),
     (1000000, np.log(10), 3, 0.1, 0.01)]
)
def test_estimate_beta_tinti(n: int, beta: float, mc: float, delta_m: float,
                             precision: float):
    mags = simulate_magnitudes_w_offset(n, beta, mc, delta_m)
    beta_estimate = estimate_beta_tinti(mags, mc, delta_m)
    print((beta_estimate - beta) / beta)
    assert abs(beta - beta_estimate) / beta <= precision


@pytest.mark.parametrize(
    "n,b,mc,delta_m,b_parameter,precision",
    [(1000000, 1.2 * np.log(10), 3, 0, 'beta', 0.005),
     (1000000, np.log(10), 3, 0.1, 'beta', 0.01)]
)
def test_estimate_b_tinti(n: int, b: float, mc: float, delta_m: float,
                          b_parameter: str, precision: float):
    mags = simulate_magnitudes_w_offset(n, b, mc, delta_m)
    b_estimate = estimate_b_tinti(mags, mc, delta_m, b_parameter=b_parameter)
    print((b_estimate - b) / b)
    assert abs(b - b_estimate) / b <= precision


@pytest.mark.parametrize(
    "n,b,mc,delta_m,b_parameter,precision",
    [(1000000, 1.2 * np.log(10), 3, 0, 'beta', 0.005),
     (1000000, np.log(10), 3, 0.1, 'beta', 0.01)]
)
def test_estimate_b_utsu(n: int, b: float, mc: float, delta_m: float,
                         b_parameter: str, precision: float):
    mags = simulate_magnitudes_w_offset(n, b, mc, delta_m)
    b_estimate = estimate_b_utsu(mags, mc, delta_m, b_parameter=b_parameter)
    assert abs(b - b_estimate) / b <= precision


@pytest.mark.parametrize(
    "magnitudes,mag_diffs",
    [(np.array([1, -2, 3]),
      np.array([-3, 2, 3, 5, -2, -5]))]
)
def test_differences(magnitudes: np.ndarray, mag_diffs: np.ndarray):
    y = differences(magnitudes)
    assert (y == mag_diffs).all()


@pytest.mark.parametrize(
    "n,b,mc,delta_m,b_parameter,precision",
    [(1000000, 1.2 * np.log(10), 3, 0, 'beta', 0.005),
     (1000000, np.log(10), 3, 0.1, 'beta', 0.01)]
)
def test_estimate_b_elst(n: int, b: float, mc: float, delta_m: float,
                         b_parameter: str, precision: float):
    mags = simulate_magnitudes_w_offset(n, b, mc, delta_m)
    b_estimate = estimate_b_elst(mags, delta_m=delta_m, b_parameter=b_parameter)
    assert abs(b - b_estimate) / b <= precision


@pytest.mark.parametrize(
    "n,b,mc,delta_m,b_parameter,precision",
    [(1000, 1.2 * np.log(10), 3, 0, 'beta', 0.15),
     (1000, np.log(10), 3, 0.1, 'beta', 0.2)]
)
def test_estimate_b_laplace(n: int, b: float, mc: float, delta_m: float,
                            b_parameter: str, precision: float):
    mags = simulate_magnitudes_w_offset(n, b, mc, delta_m)
    b_estimate = estimate_b_laplace(mags, delta_m=delta_m,
                                    b_parameter=b_parameter)
    assert abs(b - b_estimate) / b <= precision


@pytest.mark.parametrize(
    "a_val_true,b_val_true,precision",
    [(7, 1, 0.01)]
)
def test_estimate_b_weichert(a_val_true: float,
                             b_val_true: float,
                             precision: float):

    # annual expected rates:
    r45 = 10 ** (a_val_true - b_val_true * 3.95)\
        - 10 ** (a_val_true - b_val_true * 4.95)
    r56 = 10 ** (a_val_true - b_val_true * 4.95)\
        - 10 ** (a_val_true - b_val_true * 5.95)
    r67 = 10 ** (a_val_true - b_val_true * 5.95)\
        - 10 ** (a_val_true - b_val_true * 6.95)
    r78 = 10 ** (a_val_true - b_val_true * 6.95)\
        - 10 ** (a_val_true - b_val_true * 7.95)

    # assume a catalogue from year 1000 to end of 1999
    # with completeness as follows:
    # 3.95 - 1940 / 4.95 - 1880 / 5.95 - 1500 / 6.95 - 1000

    # sample earthquakes over 1,000 year period
    n45 = np.random.poisson(r45 * (2000 - 1940))
    mags45 = simulate_magnitudes_w_offset(
        n=n45, beta=np.log(10), mc=4, delta_m=0.1, mag_max=4.95)
    years45 = np.random.randint(1940, 2000, n45)
    dates45 = np.array(['%d-06-15' % i for i in years45], dtype='datetime64')

    n56 = np.random.poisson(r56 * (2000 - 1880))
    mags56 = simulate_magnitudes_w_offset(
        n=n56, beta=np.log(10), mc=5, delta_m=0.1, mag_max=5.95)
    years56 = np.random.randint(1880, 2000, n56)
    dates56 = np.array(['%d-06-15' % i for i in years56], dtype='datetime64')

    n67 = np.random.poisson(r67 * (2000 - 1500))
    mags67 = simulate_magnitudes_w_offset(
        n=n67, beta=np.log(10), mc=6, delta_m=0.1, mag_max=6.95)
    years67 = np.random.randint(1500, 2000, n67)
    dates67 = np.array(['%d-06-15' % i for i in years67], dtype='datetime64')

    n78 = np.random.poisson(r78 * (2000 - 1000))
    mags78 = simulate_magnitudes_w_offset(
        n=n78, beta=np.log(10), mc=7, delta_m=0.1, mag_max=7.95)
    years78 = np.random.randint(1000, 2000, n78)
    dates78 = np.array(['%d-06-15'%i for i in years78], dtype='datetime64')

    # add some earthquakes in incomplete years
    mags_inc = np.concatenate([
        np.random.randint(40, 50, 100) / 10,
        np.random.randint(50, 60, 10) / 10,
        np.random.randint(60, 70, 1) / 10
    ])
    years_inc = np.concatenate([
        np.random.randint(1000, 1940, 100),
        np.random.randint(1000, 1880, 10),
        np.random.randint(1000, 1500, 1)
    ])
    dates_inc = np.array(['%d-06-15' % i for i in years_inc], dtype='datetime64')

    mags = np.concatenate([mags45, mags56, mags67, mags78, mags_inc])
    dates = np.concatenate([dates45, dates56, dates67, dates78, dates_inc])

    b_val, std_b_val, rate_at_mref, std_rate_at_mref, a_val = \
        estimate_b_weichert(magnitudes=mags, dates=dates, completeness_table=np.array([[3.95, 1940], [4.95, 1880],
                                                                                       [5.95, 1500], [6.95, 1000]]),
                            mag_max=7.95, last_year=2000, delta_m=0.1, b_parameter='b_value')

    assert abs(b_val_true - b_val) / b_val_true <= precision
    assert abs(a_val_true - a_val) / a_val_true <= precision


@pytest.mark.parametrize(
    "magnitudes,b_value,std_b_value,std_beta",
    [(np.array([0.20990507, 0.04077336, 0.27906596, 0.57406287, 0.64256544,
                0.07293118, 0.58589873, 0.02678655, 0.27631233, 0.17682814]),
      1, 0.16999880611649493, 0.39143671679062625),
     (np.array([0.02637757, 0.06353823, 0.10257919, 0.54494906, 0.03928375,
                0.08825028, 0.77713586, 0.54553981, 0.69315583, 0.06656642,
                0.29035447, 0.2051877, 0.30858087, 0.68896342, 0.03328782,
                0.45016109, 0.40779409, 0.06788892, 0.02684032, 0.56140282,
                0.29443359, 0.36328762, 0.17124489, 0.02154936, 0.36461541,
                0.03613088, 0.15798366, 0.09111875, 0.16169287, 0.11986668,
                0.10232035, 0.72695761, 0.19484174, 0.0459675, 0.40514163,
                0.08979514, 0.0442659, 0.18672424, 0.21239088, 0.02287468,
                0.1244267, 0.04939361, 0.11232758, 0.02706083, 0.04275401,
                0.02326945, 0.15048133, 0.50777581, 0.09583551, 0.40618488,
                0.15595656, 0.09607254, 0.25576619, 0.01698973, 0.62755249,
                0.31429311, 0.86575907, 0.37956298, 0.65648246, 0.0851286,
                0.00850252, 0.22357953, 0.03295106, 0.08841752, 0.09657961,
                0.54002676, 0.20335658, 0.23215333, 0.20120566, 0.60970099,
                0.01128978, 0.31771308, 1.25246151, 0.02285632, 0.2687791,
                0.1192099, 0.06627574, 0.04301886, 0.24720467, 0.28518304,
                0.04252851, 0.27818821, 0.08331663, 1.23090656, 0.1880176,
                0.11314717, 0.01462853, 0.09256047, 0.4857446, 0.08656431,
                0.07022632, 0.32654491, 0.26047389, 0.20872121, 0.40157424,
                0.02732529, 0.83884229, 0.4147758, 0.07416183, 0.05636252]),
      1.5, 0.13286469044352858, 0.3059322556005374)]
)
def test_shi_bolt_confidence(
        magnitudes: np.ndarray,
        b_value: float,
        std_b_value: float,
        std_beta: float):
    precision = 1e-10
    beta = b_value * np.log(10)

    assert shi_bolt_confidence(
        magnitudes, b_value=b_value) - std_b_value < precision
    assert shi_bolt_confidence(magnitudes, beta=beta) - std_beta < precision<|MERGE_RESOLUTION|>--- conflicted
+++ resolved
@@ -1,17 +1,8 @@
 import numpy as np
 import pytest
 
-# import functions to be tested
-from catalog_tools.analysis.estimate_beta import (differences, estimate_b_elst,
-                                                  estimate_b_laplace,
-                                                  estimate_b_tinti,
-                                                  estimate_b_utsu,
-                                                  estimate_beta_tinti,
-                                                  shi_bolt_confidence)
-from catalog_tools.utils.binning import bin_to_precision
 # import functions from other modules
 from catalog_tools.utils.simulate_distributions import simulate_magnitudes
-<<<<<<< HEAD
 from catalog_tools.utils.binning import bin_to_precision
 
 # import functions to be tested
@@ -24,8 +15,6 @@
     estimate_b_weichert,\
     differences,\
     shi_bolt_confidence
-=======
->>>>>>> 499636fc
 
 
 def simulate_magnitudes_w_offset(
